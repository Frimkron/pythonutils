--- conflicted
+++ resolved
@@ -1,4 +1,4 @@
-"""	
+"""
 Copyright (c) 2009 Mark Frimston
 
 Permission is hereby granted, free of charge, to any person
@@ -438,11 +438,8 @@
 	return None	
 	
 
-<<<<<<< HEAD
-=======
 
     
->>>>>>> c528df6e
 #---------------------------------------------------------------------------------
 # Testing
 #---------------------------------------------------------------------------------
