--- conflicted
+++ resolved
@@ -1574,103 +1574,7 @@
 				s = getattr(self.i, n+"_")
 				self.assertIs(self.s,s)
 				self.o.check_created(self,[n])
-<<<<<<< HEAD
-
-		def test_if(self):
-			with self.i.if_(5):
-				pass
-			self.o.check_created(self,["if 5","end"])
-		
-		def test_elif(self):
-			with self.i.elif_(5.0):
-				pass
-			self.o.check_created(self,["elif 5.0","end"])
-			
-		def test_else(self):
-			with self.i.else_():
-				pass
-			self.o.check_created(self,["else","end"])
-			
-		def test_while(self):
-			with self.i.while_(99):
-				pass
-			self.o.check_created(self,["while 99","end"])
-			
-		def test_for(self):
-			with self.i.for_(4, "foo"):
-				pass
-			self.o.check_created(self,["for 4 in 'foo'","end"])
-			
-		def test_try(self):
-			with self.i.try_():
-				pass
-			self.o.check_created(self,["try","end"])
-			
-		def test_except(self):
-			with self.i.except_(69,":|"):
-				pass
-			self.o.check_created(self,["except 69 as ':|'","end"])
-			
-		def test_except_no_args(self):
-			with self.i.except_():
-				pass
-			self.o.check_created(self,["except None as None","end"])
-			
-		def test_except_no_target(self):
-			with self.i.except_(8008135):
-				pass
-			self.o.check_created(self,["except 8008135 as None","end"])
-
-		def test_finally(self):
-			with self.i.finally_():
-				pass
-			self.o.check_created(self,["finally","end"])
-
-		def test_with(self):
-			with self.i.with_(1,"2",3.0,[1,1,1,1]):
-				pass
-			self.o.check_created(self,["with [(1, '2'), (3.0, [1, 1, 1, 1])]","end"])
-			
-		def test_with_one_pair(self):
-			with self.i.with_("a","b"):
-				pass
-			self.o.check_created(self,["with [('a', 'b')]","end"])
-			
-		def test_with_no_target(self):
-			with self.i.with_(42):
-				pass
-			self.o.check_created(self,["with [(42, None)]","end"])
-			
-		def test_with_pair_no_target(self):
-			with self.i.with_(42,None,"foo"):
-				pass
-			self.o.check_created(self,["with [(42, None), ('foo', None)]","end"])
-			
-	
-	class TestFunctionBuilder(unittest.TestCase):
-
-		def is_statement(self,s):
-			return isinstance(s,MockStatement)
-			
-		def make_statement(self,owner,name):
-			return MockStatement()
-			
-		def make_block(self,pattern,statments):
-			return MockStatement()
-
-		def test_basic_build(self):
-			fb = FunctionBuilder("foo",[],{},globals(),locals(),self.is_statement,
-					self.make_statement, self.make_block)
-			with fb as f:
-				f.pass_
-			# TODO: finish this!
-
-	# init, enter, create, combine, start_x, end, exit, build
-
-			
-	unittest.main()
-=======
-				
+		
 		def test_set_attribute(self):
 			self.i.foo = "bar"	
 			self.o.check_created(self,["foo = 'bar'"])
@@ -1707,8 +1611,98 @@
 			self.assertIs(self.s,s)
 			self.o.check_created(self,["not foo"])
 			self.o.check_combined(self,[t])
-				
-
-	doctest.testmod()							
-	unittest.main()	
->>>>>>> 3f646395
+
+		def test_if(self):
+			with self.i.if_(5):
+				pass
+			self.o.check_created(self,["if 5","end"])
+		
+		def test_elif(self):
+			with self.i.elif_(5.0):
+				pass
+			self.o.check_created(self,["elif 5.0","end"])
+			
+		def test_else(self):
+			with self.i.else_():
+				pass
+			self.o.check_created(self,["else","end"])
+			
+		def test_while(self):
+			with self.i.while_(99):
+				pass
+			self.o.check_created(self,["while 99","end"])
+			
+		def test_for(self):
+			with self.i.for_(4, "foo"):
+				pass
+			self.o.check_created(self,["for 4 in 'foo'","end"])
+			
+		def test_try(self):
+			with self.i.try_():
+				pass
+			self.o.check_created(self,["try","end"])
+			
+		def test_except(self):
+			with self.i.except_(69,":|"):
+				pass
+			self.o.check_created(self,["except 69 as ':|'","end"])
+			
+		def test_except_no_args(self):
+			with self.i.except_():
+				pass
+			self.o.check_created(self,["except None as None","end"])
+			
+		def test_except_no_target(self):
+			with self.i.except_(8008135):
+				pass
+			self.o.check_created(self,["except 8008135 as None","end"])
+
+		def test_finally(self):
+			with self.i.finally_():
+				pass
+			self.o.check_created(self,["finally","end"])
+
+		def test_with(self):
+			with self.i.with_(1,"2",3.0,[1,1,1,1]):
+				pass
+			self.o.check_created(self,["with [(1, '2'), (3.0, [1, 1, 1, 1])]","end"])
+			
+		def test_with_one_pair(self):
+			with self.i.with_("a","b"):
+				pass
+			self.o.check_created(self,["with [('a', 'b')]","end"])
+			
+		def test_with_no_target(self):
+			with self.i.with_(42):
+				pass
+			self.o.check_created(self,["with [(42, None)]","end"])
+			
+		def test_with_pair_no_target(self):
+			with self.i.with_(42,None,"foo"):
+				pass
+			self.o.check_created(self,["with [(42, None), ('foo', None)]","end"])
+			
+	
+	class TestFunctionBuilder(unittest.TestCase):
+
+		def is_statement(self,s):
+			return isinstance(s,MockStatement)
+			
+		def make_statement(self,owner,name):
+			return MockStatement()
+			
+		def make_block(self,pattern,statments):
+			return MockStatement()
+
+		def test_basic_build(self):
+			fb = FunctionBuilder("foo",[],{},globals(),locals(),self.is_statement,
+					self.make_statement, self.make_block)
+			with fb as f:
+				f.pass_
+			# TODO: finish this!
+
+	# init, enter, create, combine, start_x, end, exit, build
+
+
+	doctest.testmod()		
+	unittest.main()